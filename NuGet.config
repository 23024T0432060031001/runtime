--- conflicted
+++ resolved
@@ -9,12 +9,9 @@
     <clear />
     <!--Begin: Package sources managed by Dependency Flow automation. Do not edit the sources below.-->
     <!--  Begin: Package sources from dotnet-emsdk -->
-<<<<<<< HEAD
     <add key="darc-pub-dotnet-emsdk-9506882" value="https://pkgs.dev.azure.com/dnceng/public/_packaging/darc-pub-dotnet-emsdk-95068821/nuget/v3/index.json" />
     <add key="darc-pub-dotnet-emsdk-44da825" value="https://pkgs.dev.azure.com/dnceng/public/_packaging/darc-pub-dotnet-emsdk-44da825c/nuget/v3/index.json" />
-=======
     <add key="darc-pub-dotnet-emsdk-6f67d4a" value="https://pkgs.dev.azure.com/dnceng/public/_packaging/darc-pub-dotnet-emsdk-6f67d4ab/nuget/v3/index.json" />
->>>>>>> 5d8b3d62
     <!--  End: Package sources from dotnet-emsdk -->
     <!--End: Package sources managed by Dependency Flow automation. Do not edit the sources above.-->
     <!--
