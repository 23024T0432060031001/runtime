<Project>
  <Import Sdk="Microsoft.Build.Traversal" Project="Sdk.props" />

  <PropertyGroup>
    <TraversalGlobalProperties>BuildAllProjects=true</TraversalGlobalProperties>
    <AdditionalBuildTargetFrameworks Condition="'$(DotNetBuildFromSource)' == 'true'">$(AdditionalBuildTargetFrameworks);package-$(Configuration)</AdditionalBuildTargetFrameworks>
    <BuildAllOOBPackages Condition="'$(BuildAllOOBPackages)' == ''">false</BuildAllOOBPackages>
  </PropertyGroup>
  
  <PropertyGroup>
    <PackagingTaskAssembly>$(NuGetPackageRoot)microsoft.dotnet.build.tasks.packaging\$(MicrosoftDotNetBuildTasksPackagingVersion)\tools\</PackagingTaskAssembly>
    <PackagingTaskAssembly Condition="'$(MSBuildRuntimeType)' == 'core'">$(PackagingTaskAssembly)netcoreapp2.1\</PackagingTaskAssembly>
    <PackagingTaskAssembly Condition="'$(MSBuildRuntimeType)' != 'core'">$(PackagingTaskAssembly)net472\</PackagingTaskAssembly>
    <PackagingTaskAssembly>$(PackagingTaskAssembly)Microsoft.DotNet.Build.Tasks.Packaging.dll</PackagingTaskAssembly>
  </PropertyGroup>

  <ItemGroup>
    <ProjectReference Include="$(PkgDir)*\*.proj" Exclude="$(PkgDir)test\*" Condition="'$(BuildAllOOBPackages)' == 'true'" />
    <ProjectReference Include="$(MSBuildThisFileDirectory)*\pkg\**\*.pkgproj" Condition="('$(BuildAllConfigurations)' == 'true' or '$(DotNetBuildFromSource)' == 'true') And '$(BuildAllOOBPackages)' == 'true'" />
    <!-- If setting BuildAllOOBPackages to false, add bellow the individual OOB packages you want to continue to build -->
<<<<<<< HEAD
    <ProjectReference Include="$(LibrariesProjectRoot)\System.DirectoryServices.Protocols\pkg\System.DirectoryServices.Protocols.pkgproj" Condition="'$(BuildAllConfigurations)' == 'true'" />
=======
    <ProjectReference Include="$(LibrariesProjectRoot)\System.Drawing.Common\pkg\System.Drawing.Common.pkgproj" Condition="'$(BuildAllConfigurations)' == 'true'" />
>>>>>>> b924debf
    <!-- This is merge marker 1 to help automerge -->
    <!-- This is merge marker 2 to help automerge --> 
    <!-- This is merge marker 3 to help automerge --> 
    <!-- This is merge marker 4 to help automerge --> 
    <!-- This is merge marker 5 to help automerge --> 
    <!-- This is merge marker 6 to help automerge --> 
  </ItemGroup>

  <!-- Need the PackageIndexFile file property from baseline.props -->
  <Import Project="$(PkgDir)baseline\baseline.props" />

  <!-- Calculate PackageDownload items for restore. -->
  <Import Project="$(RepositoryEngineeringDir)restore\harvestPackages.targets" Condition="'$(MSBuildRestoreSessionId)' != ''" />

  <!--
    Updates the package index to mark all packages we are building that can go stable as stable.
    this will allow for a kicked off build to control package stability at queue time. This does edit
    the package index in-place but that shouldn't cause any problems for official builds are the only
    ones that might do this. After we ship a stable set of packages this target should be ran and the
    changes to the package index should be commited to the repo.
  -->
  <UsingTask TaskName="UpdatePackageIndex" AssemblyFile="$(PackagingTaskAssembly)"/>
  <Target Name="UpdatePackageIndexWithStableVersions"
          BeforeTargets="Build"
          Condition="'$(DotNetFinalVersionKind)' == 'release'">
    <ItemGroup>
      <!--
      The private packages don't get stabilized so they don't need to be included
      in the set of packages that we are gathering stable versions from.
      -->
      <PkgProjects Include="$(PkgDir)*\*.pkgproj" Exclude="$(MSBuildThisFileDirectory)pkg\*Private*\*.pkgproj" />
      <PkgProjects Include="*\pkg\**\*.pkgproj" />
      <PkgProjects Remove="Microsoft.Extensions.HostFactoryResolver\pkg\Microsoft.Extensions.HostFactoryResolver.Sources.pkgproj" />
      <PkgProjects Remove="System.Numerics.Tensors\pkg\System.Numerics.Tensors.pkgproj" />
      <PkgProjects Remove="$(PkgDir)Microsoft.Extensions.Internal.Transport\Microsoft.Extensions.Internal.Transport.pkgproj" />
    </ItemGroup>

    <MSBuild Targets="GetPackageIdentityIfStable"
             BuildInParallel="$(BuildInParallel)"
             Projects="@(PkgProjects)"
             RemoveProperties="Configuration">
      <Output TaskParameter="TargetOutputs" ItemName="_StablePackages" />
    </MSBuild>

    <Message Text="Marking package '%(_StablePackages.Identity)' stable with version '%(_StablePackages.Version)'" />

    <UpdatePackageIndex
      PackageIndexFile="$(PackageIndexFile)"
      StablePackages="@(_StablePackages)" />

  </Target>

  <!-- Generate a version text file we include in our packages -->
  <Target Name="GenerateVersionFileForPackages"
          BeforeTargets="Build"
          DependsOnTargets="InitializeSourceControlInformationFromSourceControlManager">
    <Error Condition="'$(SourceRevisionId)' == ''" Text="SourceRevisionId is not set, which means the SourceLink targets are not included in the build. Those are needed to produce a correct sha for our build outputs." />

    <MakeDir Directories="$([System.IO.Path]::GetDirectoryName($(VersionFileForPackages)))" />
    <WriteLinesToFile File="$(VersionFileForPackages)"
                      Lines="$(SourceRevisionId)"
                      Overwrite="true" />
  </Target>

  <Target Name="SetAzureDevOpsVariableForBuiltPackages"
          Condition="'$(ContinuousIntegrationBuild)' == 'true'"
          AfterTargets="Build">
    <ItemGroup>
      <_PackageReports Include="$(PackageReportDir)*.json" />
    </ItemGroup>

    <Message Condition="'@(_PackageReports)' != '' and Exists('$(ArtifactsDir)packages')" Importance="High" Text="##vso[task.setvariable variable=_librariesBuildProducedPackages]true" />
  </Target>

  <Import Sdk="Microsoft.Build.Traversal" Project="Sdk.targets" />

  <!-- Pack is a no-op and should just invoke build. -->
  <Target Name="Pack" DependsOnTargets="Build" />
</Project><|MERGE_RESOLUTION|>--- conflicted
+++ resolved
@@ -18,11 +18,7 @@
     <ProjectReference Include="$(PkgDir)*\*.proj" Exclude="$(PkgDir)test\*" Condition="'$(BuildAllOOBPackages)' == 'true'" />
     <ProjectReference Include="$(MSBuildThisFileDirectory)*\pkg\**\*.pkgproj" Condition="('$(BuildAllConfigurations)' == 'true' or '$(DotNetBuildFromSource)' == 'true') And '$(BuildAllOOBPackages)' == 'true'" />
     <!-- If setting BuildAllOOBPackages to false, add bellow the individual OOB packages you want to continue to build -->
-<<<<<<< HEAD
-    <ProjectReference Include="$(LibrariesProjectRoot)\System.DirectoryServices.Protocols\pkg\System.DirectoryServices.Protocols.pkgproj" Condition="'$(BuildAllConfigurations)' == 'true'" />
-=======
     <ProjectReference Include="$(LibrariesProjectRoot)\System.Drawing.Common\pkg\System.Drawing.Common.pkgproj" Condition="'$(BuildAllConfigurations)' == 'true'" />
->>>>>>> b924debf
     <!-- This is merge marker 1 to help automerge -->
     <!-- This is merge marker 2 to help automerge --> 
     <!-- This is merge marker 3 to help automerge --> 
