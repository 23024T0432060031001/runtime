// Licensed to the .NET Foundation under one or more agreements.
// The .NET Foundation licenses this file to you under the MIT license.

using System;
using System.Diagnostics;
using System.Runtime.InteropServices;
using System.Security.Cryptography;
using System.Security.Cryptography.Apple;
using System.Security.Cryptography.X509Certificates;

using Microsoft.Win32.SafeHandles;

internal static partial class Interop
{
    internal static partial class AppleCrypto
    {
        [GeneratedDllImport(Libraries.AppleCryptoNative)]
        private static partial int AppleCryptoNative_X509GetRawData(
            SafeSecCertificateHandle cert,
            out SafeCFDataHandle cfDataOut,
            out int pOSStatus);

<<<<<<< HEAD
        [GeneratedDllImport(Libraries.AppleCryptoNative)]
        private static partial int AppleCryptoNative_X509GetPublicKey(SafeSecCertificateHandle cert, out SafeSecKeyRefHandle publicKey, out int pOSStatus);
=======
        [DllImport(Libraries.AppleCryptoNative)]
        private static extern int AppleCryptoNative_X509GetSubjectSummary(
            SafeSecCertificateHandle cert,
            out SafeCFStringHandle cfSubjectSummaryOut);

        [DllImport(Libraries.AppleCryptoNative)]
        private static extern int AppleCryptoNative_X509GetPublicKey(SafeSecCertificateHandle cert, out SafeSecKeyRefHandle publicKey, out int pOSStatus);
>>>>>>> bcae2959

        internal static X509ContentType X509GetContentType(ReadOnlySpan<byte> data)
        {
            unsafe
            {
                fixed (byte* dataPtr = &MemoryMarshal.GetReference(data))
                {
                    return X509GetContentType(dataPtr, data.Length);
                }
            }
        }

        [DllImport(Libraries.AppleCryptoNative, EntryPoint = "AppleCryptoNative_X509GetContentType")]
        private static unsafe extern X509ContentType X509GetContentType(byte* pbData, int cbData);

        [GeneratedDllImport(Libraries.AppleCryptoNative)]
        private static partial int AppleCryptoNative_X509CopyCertFromIdentity(
            SafeSecIdentityHandle identity,
            out SafeSecCertificateHandle cert);

        [GeneratedDllImport(Libraries.AppleCryptoNative)]
        private static partial int AppleCryptoNative_X509CopyPrivateKeyFromIdentity(
            SafeSecIdentityHandle identity,
            out SafeSecKeyRefHandle key);

        [GeneratedDllImport(Libraries.AppleCryptoNative)]
        private static partial int AppleCryptoNative_X509DemuxAndRetainHandle(
            IntPtr handle,
            out SafeSecCertificateHandle certHandle,
            out SafeSecIdentityHandle identityHandle);

        internal static byte[] X509GetRawData(SafeSecCertificateHandle cert)
        {
            int osStatus;
            SafeCFDataHandle data;

            int ret = AppleCryptoNative_X509GetRawData(
                cert,
                out data,
                out osStatus);

            using (data)
            {
                if (ret == 1)
                {
                    return CoreFoundation.CFGetData(data);
                }

                if (ret == 0)
                {
                    throw CreateExceptionForOSStatus(osStatus);
                }

                Debug.Fail($"Unexpected return value {ret}");
                throw new CryptographicException();
            }
        }

        internal static string? X509GetSubjectSummary(SafeSecCertificateHandle cert)
        {
            SafeCFStringHandle subjectSummary;

            int ret = AppleCryptoNative_X509GetSubjectSummary(
                cert,
                out subjectSummary);

            using (subjectSummary)
            {
                if (ret == 1)
                {
                    return CoreFoundation.CFStringToString(subjectSummary);
                }
            }

            if (ret == 0)
            {
                return null;
            }

            Debug.Fail($"Unexpected return value {ret}");
            throw new CryptographicException();
        }

        internal static SafeSecKeyRefHandle X509GetPrivateKeyFromIdentity(SafeSecIdentityHandle identity)
        {
            SafeSecKeyRefHandle key;
            int osStatus = AppleCryptoNative_X509CopyPrivateKeyFromIdentity(identity, out key);

            if (osStatus != 0)
            {
                key.Dispose();
                throw CreateExceptionForOSStatus(osStatus);
            }

            if (key.IsInvalid)
            {
                key.Dispose();
                throw new CryptographicException(SR.Cryptography_OpenInvalidHandle);
            }

            return key;
        }

        internal static SafeSecKeyRefHandle X509GetPublicKey(SafeSecCertificateHandle cert)
        {
            SafeSecKeyRefHandle publicKey;
            int osStatus;
            int ret = AppleCryptoNative_X509GetPublicKey(cert, out publicKey, out osStatus);

            if (ret == 1)
            {
                return publicKey;
            }

            publicKey.Dispose();

            if (ret == 0)
            {
                throw CreateExceptionForOSStatus(osStatus);
            }

            Debug.Fail($"Unexpected return value {ret}");
            throw new CryptographicException();
        }
    }
}<|MERGE_RESOLUTION|>--- conflicted
+++ resolved
@@ -20,18 +20,13 @@
             out SafeCFDataHandle cfDataOut,
             out int pOSStatus);
 
-<<<<<<< HEAD
         [GeneratedDllImport(Libraries.AppleCryptoNative)]
-        private static partial int AppleCryptoNative_X509GetPublicKey(SafeSecCertificateHandle cert, out SafeSecKeyRefHandle publicKey, out int pOSStatus);
-=======
-        [DllImport(Libraries.AppleCryptoNative)]
         private static extern int AppleCryptoNative_X509GetSubjectSummary(
             SafeSecCertificateHandle cert,
             out SafeCFStringHandle cfSubjectSummaryOut);
 
-        [DllImport(Libraries.AppleCryptoNative)]
+        [GeneratedDllImport(Libraries.AppleCryptoNative)]
         private static extern int AppleCryptoNative_X509GetPublicKey(SafeSecCertificateHandle cert, out SafeSecKeyRefHandle publicKey, out int pOSStatus);
->>>>>>> bcae2959
 
         internal static X509ContentType X509GetContentType(ReadOnlySpan<byte> data)
         {
