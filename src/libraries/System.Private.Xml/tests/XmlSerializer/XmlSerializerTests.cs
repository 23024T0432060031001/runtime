--- conflicted
+++ resolved
@@ -1843,7 +1843,6 @@
         return simpleType2D;
     }
 
-<<<<<<< HEAD
     public static void Xml_TypeWithByteArrayAsXmlText()
     {
         var value = new TypeWithByteArrayAsXmlText() { Value = new byte[] { 1, 2, 3 } };
@@ -2323,9 +2322,6 @@
         Assert.Equal(value.StringField2, actual.StringField2);
     }
 
-=======
-#if !NET_NATIVE
->>>>>>> 2727c9e7
     [Fact]
     public static void XmlSchemaTest()
     {
@@ -2372,7 +2368,6 @@
         Assert.Equal(dog1.Age, dog2.Age);
         Assert.Equal(dog1.Breed, dog2.Breed);
     }
-#endif
 
     [Fact]
     public static void XmlUnknownElementAndEventHandlerTest()
