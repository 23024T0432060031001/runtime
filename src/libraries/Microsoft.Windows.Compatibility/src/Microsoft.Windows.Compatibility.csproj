--- conflicted
+++ resolved
@@ -5,13 +5,8 @@
     <!-- Reference the outputs for the dependency nodes calculation. -->
     <NoTargetsDoNotReferenceOutputAssemblies>false</NoTargetsDoNotReferenceOutputAssemblies>
     <IsPackable>true</IsPackable>
-<<<<<<< HEAD
-    <GeneratePackageOnBuild>false</GeneratePackageOnBuild>
-    <ServicingVersion>4</ServicingVersion>
-=======
     <GeneratePackageOnBuild>true</GeneratePackageOnBuild>
     <ServicingVersion>5</ServicingVersion>
->>>>>>> ecb34f85
     <!-- This is a meta package and doesn't contain any libs. -->
     <NoWarn>$(NoWarn);NU5128</NoWarn>
     <PackageDescription>This Windows Compatibility Pack provides access to APIs that were previously available only for .NET Framework. It can be used from both .NET as well as .NET Standard.</PackageDescription>
